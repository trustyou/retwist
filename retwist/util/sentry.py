--- conflicted
+++ resolved
@@ -44,13 +44,8 @@
         request = event["request"]  # type: Request
         context = event["context"]  # type: Dict
         with sentry_sdk.push_scope() as scope:
-<<<<<<< HEAD
             add_request_context_to_scope(request, scope, context)
-            sentry_sdk.capture_exception(exc)
-=======
-            add_request_context_to_scope(request, scope)
             sentry_sdk.capture_exception(exc_tuple)
->>>>>>> 14f7c563
     else:
         sentry_sdk.capture_exception(exc_tuple)
 
